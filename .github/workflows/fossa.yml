name: Fossa

on:
  push:
    branches:
      - master
    paths-ignore:
      - '**.md'

<<<<<<< HEAD
defaults:
  run:
    shell: bash

env:
  FOSSA_VER: 1.1.6
  FOSSA_URL: https://github.com/fossas/fossa-cli/releases/download

=======
>>>>>>> ff7d5514
jobs:

  scan:
    name: Fossa
    runs-on: ubuntu-20.04
    steps:
      - name: Checkout Repository
        uses: actions/checkout@v2
<<<<<<< HEAD
      - name: Determine Go version from go.mod
        run: echo "GO_VERSION=$(grep "go 1." go.mod | cut -d " " -f 2)" >> $GITHUB_ENV
      - name: Setup Golang Environment
        uses: actions/setup-go@v2
        with:
          go-version: ${{ env.GO_VERSION }}
      - name: Configure Fossa CLI
        run: |
          wget ${{ env.FOSSA_URL }}/v${{ env.FOSSA_VER }}/fossa-cli_${{ env.FOSSA_VER }}_linux_amd64.tar.gz
          tar xzf fossa-cli_${{ env.FOSSA_VER }}_linux_amd64.tar.gz
          ./fossa init
      - name: Run License Scan
        env:
          FOSSA_API_KEY: ${{ secrets.FOSSA_TOKEN }}
          GO111MODULE: on
          GOPATH: /home/runner/go
        run: ./fossa analyze -t ${GITHUB_REPOSITORY#*/} -b ${GITHUB_REF##*/}
=======
      - name: Scan
        uses: fossas/fossa-action@v1
        with:
          api-key: ${{ secrets.FOSSA_TOKEN }}
>>>>>>> ff7d5514

  notify:
    name: Notify
    runs-on: ubuntu-20.04
    needs: scan
    if: always()
    steps:
      - name: Workflow Status
        id: check
        uses: martialonline/workflow-status@v2
      - name: Output Variables
        id: commit
        run: |
          echo "::set-output name=sha::$(echo ${GITHUB_SHA} | cut -c1-7)"
          echo "::set-output name=repo::$(echo ${GITHUB_REPOSITORY} | cut -d '/' -f 2)"
      - name: Send Notification
        uses: 8398a7/action-slack@v3
        if: steps.check.outputs.status == 'failure'
        with:
          status: custom
          custom_payload: |
            {
              username: 'Fossa Scan',
              icon_emoji: ':fossa:',
              mention: 'channel',
              attachments: [{
                title: '${{ steps.commit.outputs.repo }} ${{ github.workflow }} license scan has failed',
                color: 'danger',
                fields: [{
                  title: 'Commit Hash',
                  value: '${{ steps.commit.outputs.sha }}',
                  short: true
                },
                {
                  title: 'Author',
                  value: '${{ github.actor }}',
                  short: true
                },
                {
                  title: 'Job URL',
                  value: 'https://github.com/${{ github.repository }}/actions/runs/${{ github.run_id }}',
                  short: false
                }]
              }]
            }
        env:
          GITHUB_TOKEN: ${{ github.token }}
          SLACK_WEBHOOK_URL: ${{ secrets.SLACK_WEBHOOK }}<|MERGE_RESOLUTION|>--- conflicted
+++ resolved
@@ -7,17 +7,6 @@
     paths-ignore:
       - '**.md'
 
-<<<<<<< HEAD
-defaults:
-  run:
-    shell: bash
-
-env:
-  FOSSA_VER: 1.1.6
-  FOSSA_URL: https://github.com/fossas/fossa-cli/releases/download
-
-=======
->>>>>>> ff7d5514
 jobs:
 
   scan:
@@ -26,30 +15,10 @@
     steps:
       - name: Checkout Repository
         uses: actions/checkout@v2
-<<<<<<< HEAD
-      - name: Determine Go version from go.mod
-        run: echo "GO_VERSION=$(grep "go 1." go.mod | cut -d " " -f 2)" >> $GITHUB_ENV
-      - name: Setup Golang Environment
-        uses: actions/setup-go@v2
-        with:
-          go-version: ${{ env.GO_VERSION }}
-      - name: Configure Fossa CLI
-        run: |
-          wget ${{ env.FOSSA_URL }}/v${{ env.FOSSA_VER }}/fossa-cli_${{ env.FOSSA_VER }}_linux_amd64.tar.gz
-          tar xzf fossa-cli_${{ env.FOSSA_VER }}_linux_amd64.tar.gz
-          ./fossa init
-      - name: Run License Scan
-        env:
-          FOSSA_API_KEY: ${{ secrets.FOSSA_TOKEN }}
-          GO111MODULE: on
-          GOPATH: /home/runner/go
-        run: ./fossa analyze -t ${GITHUB_REPOSITORY#*/} -b ${GITHUB_REF##*/}
-=======
       - name: Scan
         uses: fossas/fossa-action@v1
         with:
           api-key: ${{ secrets.FOSSA_TOKEN }}
->>>>>>> ff7d5514
 
   notify:
     name: Notify
